GIT
  remote: https://github.com/twalpole/local_time
  revision: b78fa43fab54cc81bfd4de7a1af2419355d582dc
  branch: turbolinks5
  specs:
    local_time (1.0.3)
      coffee-rails

GEM
  remote: https://rubygems.org/
  specs:
    actioncable (5.1.5)
      actionpack (= 5.1.5)
      nio4r (~> 2.0)
      websocket-driver (~> 0.6.1)
    actionmailer (5.1.5)
      actionpack (= 5.1.5)
      actionview (= 5.1.5)
      activejob (= 5.1.5)
      mail (~> 2.5, >= 2.5.4)
      rails-dom-testing (~> 2.0)
    actionpack (5.1.5)
      actionview (= 5.1.5)
      activesupport (= 5.1.5)
      rack (~> 2.0)
      rack-test (>= 0.6.3)
      rails-dom-testing (~> 2.0)
      rails-html-sanitizer (~> 1.0, >= 1.0.2)
    actionview (5.1.5)
      activesupport (= 5.1.5)
      builder (~> 3.1)
      erubi (~> 1.4)
      rails-dom-testing (~> 2.0)
      rails-html-sanitizer (~> 1.0, >= 1.0.3)
    activejob (5.1.5)
      activesupport (= 5.1.5)
      globalid (>= 0.3.6)
    activemodel (5.1.5)
      activesupport (= 5.1.5)
    activerecord (5.1.5)
      activemodel (= 5.1.5)
      activesupport (= 5.1.5)
      arel (~> 8.0)
    activesupport (5.1.5)
      concurrent-ruby (~> 1.0, >= 1.0.2)
      i18n (~> 0.7)
      minitest (~> 5.1)
      tzinfo (~> 1.1)
    addressable (2.5.2)
      public_suffix (>= 2.0.2, < 4.0)
    arel (8.0.0)
    ast (2.4.0)
    autoprefixer-rails (8.1.0)
      execjs
    bindex (0.5.0)
    bootstrap-sass (3.3.7)
      autoprefixer-rails (>= 5.2.1)
      sass (>= 3.3.4)
    bugsnag (6.6.4)
      concurrent-ruby (~> 1.0)
    builder (3.2.3)
    byebug (10.0.0)
    codeclimate-test-reporter (1.0.7)
      simplecov
    coffee-rails (4.2.2)
      coffee-script (>= 2.2.0)
      railties (>= 4.0.0)
    coffee-script (2.4.1)
      coffee-script-source
      execjs
    coffee-script-source (1.12.2)
    concurrent-ruby (1.0.5)
    connection_pool (2.2.1)
    crack (0.4.3)
      safe_yaml (~> 1.0.0)
    crass (1.0.3)
    docile (1.1.5)
    dotenv (2.2.1)
    dotenv-rails (2.2.1)
      dotenv (= 2.2.1)
      railties (>= 3.2, < 5.2)
    erubi (1.7.0)
    ethon (0.11.0)
      ffi (>= 1.3.0)
    execjs (2.7.0)
    factory_bot (4.8.2)
      activesupport (>= 3.0.0)
    faraday (0.12.2)
      multipart-post (>= 1.2, < 3)
    faraday_middleware (0.12.2)
      faraday (>= 0.7.4, < 1.0)
    ffi (1.9.23)
    get_process_mem (0.2.1)
    git (1.3.0)
    globalid (0.4.1)
      activesupport (>= 4.2.0)
    hashdiff (0.3.7)
    hashie (3.5.7)
    i18n (0.9.5)
      concurrent-ruby (~> 1.0)
    jbuilder (2.7.0)
      activesupport (>= 4.2.0)
      multi_json (>= 1.2)
    jquery-rails (4.3.1)
      rails-dom-testing (>= 1, < 3)
      railties (>= 4.2.0)
      thor (>= 0.14, < 2.0)
    json (2.1.0)
    jwt (1.5.6)
    kaminari (1.1.1)
      activesupport (>= 4.1.0)
      kaminari-actionview (= 1.1.1)
      kaminari-activerecord (= 1.1.1)
      kaminari-core (= 1.1.1)
    kaminari-actionview (1.1.1)
      actionview
      kaminari-core (= 1.1.1)
    kaminari-activerecord (1.1.1)
      activerecord
      kaminari-core (= 1.1.1)
    kaminari-core (1.1.1)
    listen (3.1.5)
      rb-fsevent (~> 0.9, >= 0.9.4)
      rb-inotify (~> 0.9, >= 0.9.7)
      ruby_dep (~> 1.2)
    lograge (0.9.0)
      actionpack (>= 4)
      activesupport (>= 4)
      railties (>= 4)
      request_store (~> 1.0)
    loofah (2.2.0)
      crass (~> 1.0.2)
      nokogiri (>= 1.5.9)
    mail (2.7.0)
      mini_mime (>= 0.1.1)
    metaclass (0.0.4)
    method_source (0.9.0)
    mini_mime (1.0.0)
    mini_portile2 (2.3.0)
    minitest (5.11.3)
    mocha (1.3.0)
      metaclass (~> 0.0.1)
    multi_json (1.13.1)
    multi_xml (0.6.0)
    multipart-post (2.0.0)
    mysql2 (0.4.10)
    nio4r (2.2.0)
    nokogiri (1.8.2)
      mini_portile2 (~> 2.3.0)
    oauth2 (1.4.0)
      faraday (>= 0.8, < 0.13)
      jwt (~> 1.0)
      multi_json (~> 1.3)
      multi_xml (~> 0.5)
      rack (>= 1.2, < 3)
    octicons (5.2.0)
      nokogiri (>= 1.6.3.1)
    octicons_helper (4.2.0)
      octicons (= 5.2.0)
      rails
    octokit (4.8.0)
      sawyer (~> 0.8.0, >= 0.5.3)
    omniauth (1.8.1)
      hashie (>= 3.4.6, < 3.6.0)
      rack (>= 1.6.2, < 3)
    omniauth-github (1.3.0)
      omniauth (~> 1.5)
      omniauth-oauth2 (>= 1.4.0, < 2.0)
    omniauth-oauth2 (1.5.0)
      oauth2 (~> 1.1)
      omniauth (~> 1.2)
    parallel (1.12.1)
    parser (2.5.0.2)
      ast (~> 2.4.0)
    pg (0.21.0)
    pg_search (2.1.2)
      activerecord (>= 4.2)
      activesupport (>= 4.2)
      arel (>= 6)
    powerpack (0.1.1)
    public_suffix (3.0.2)
    puma (3.11.2)
    puma_worker_killer (0.1.0)
      get_process_mem (~> 0.2)
      puma (>= 2.7, < 4)
    rack (2.0.4)
<<<<<<< HEAD
    rack-protection (2.0.1)
      rack
    rack-test (0.8.2)
=======
    rack-test (0.8.3)
>>>>>>> d8d687dd
      rack (>= 1.0, < 3)
    rails (5.1.5)
      actioncable (= 5.1.5)
      actionmailer (= 5.1.5)
      actionpack (= 5.1.5)
      actionview (= 5.1.5)
      activejob (= 5.1.5)
      activemodel (= 5.1.5)
      activerecord (= 5.1.5)
      activesupport (= 5.1.5)
      bundler (>= 1.3.0)
      railties (= 5.1.5)
      sprockets-rails (>= 2.0.0)
    rails-controller-testing (1.0.2)
      actionpack (~> 5.x, >= 5.0.1)
      actionview (~> 5.x, >= 5.0.1)
      activesupport (~> 5.x)
    rails-dom-testing (2.0.3)
      activesupport (>= 4.2.0)
      nokogiri (>= 1.6)
    rails-html-sanitizer (1.0.3)
      loofah (~> 2.0)
    rails_safe_tasks (1.0.0)
    railties (5.1.5)
      actionpack (= 5.1.5)
      activesupport (= 5.1.5)
      method_source
      rake (>= 0.8.7)
      thor (>= 0.18.1, < 2.0)
    rainbow (3.0.0)
    rake (12.3.0)
    rb-fsevent (0.10.3)
    rb-inotify (0.9.10)
      ffi (>= 0.5.0, < 2)
    redis (4.0.1)
    request_store (1.4.0)
      rack (>= 1.4)
    rubocop (0.52.1)
      parallel (~> 1.10)
      parser (>= 2.4.0.2, < 3.0)
      powerpack (~> 0.1)
      rainbow (>= 2.2.2, < 4.0)
      ruby-progressbar (~> 1.7)
      unicode-display_width (~> 1.0, >= 1.0.1)
    ruby-progressbar (1.9.0)
    ruby_dep (1.5.0)
    safe_yaml (1.0.4)
    sass (3.5.5)
      sass-listen (~> 4.0.0)
    sass-listen (4.0.0)
      rb-fsevent (~> 0.9, >= 0.9.4)
      rb-inotify (~> 0.9, >= 0.9.7)
    sassc (1.11.4)
      bundler
      ffi (~> 1.9.6)
      sass (>= 3.3.0)
    sassc-rails (1.3.0)
      railties (>= 4.0.0)
      sass
      sassc (~> 1.9)
      sprockets (> 2.11)
      sprockets-rails
      tilt
    sawyer (0.8.1)
      addressable (>= 2.3.5, < 2.6)
      faraday (~> 0.8, < 1.0)
    sidekiq (5.1.1)
      concurrent-ruby (~> 1.0)
      connection_pool (~> 2.2, >= 2.2.0)
      rack-protection (>= 1.5.0)
      redis (>= 3.3.5, < 5)
    sidekiq-unique-jobs (5.0.10)
      sidekiq (>= 4.0, <= 6.0)
      thor (~> 0)
    simplecov (0.15.1)
      docile (~> 1.1.0)
      json (>= 1.8, < 3)
      simplecov-html (~> 0.10.0)
    simplecov-html (0.10.2)
    skylight (1.5.1)
      activesupport (>= 3.0.0)
    spring (2.0.2)
      activesupport (>= 4.2)
    spring-watcher-listen (2.0.1)
      listen (>= 2.7, < 4.0)
      spring (>= 1.2, < 3.0)
    sprockets (3.7.1)
      concurrent-ruby (~> 1.0)
      rack (> 1, < 3)
    sprockets-rails (3.2.1)
      actionpack (>= 4.0)
      activesupport (>= 4.0)
      sprockets (>= 3.0.0)
    sql_queries_count (0.0.1)
      rails (> 3.0.0)
    thor (0.20.0)
    thread_safe (0.3.6)
    tilt (2.0.8)
    turbolinks (5.1.0)
      turbolinks-source (~> 5.1)
    turbolinks-source (5.1.0)
    typhoeus (1.3.0)
      ethon (>= 0.9.0)
    tzinfo (1.2.5)
      thread_safe (~> 0.1)
    uglifier (4.1.6)
      execjs (>= 0.3.0, < 3)
    unicode-display_width (1.3.0)
    web-console (3.5.1)
      actionview (>= 5.0)
      activemodel (>= 5.0)
      bindex (>= 0.4.0)
      railties (>= 5.0)
    webmock (3.3.0)
      addressable (>= 2.3.6)
      crack (>= 0.3.2)
      hashdiff
    websocket-driver (0.6.5)
      websocket-extensions (>= 0.1.0)
    websocket-extensions (0.1.3)

PLATFORMS
  ruby
  x86_64-darwin-16

DEPENDENCIES
  bootstrap-sass
  bugsnag
  byebug
  codeclimate-test-reporter
  dotenv-rails
  factory_bot
  faraday_middleware
  git
  jbuilder
  jquery-rails
  kaminari
  listen
  local_time!
  lograge
  minitest
  mocha
  mysql2
  octicons_helper
  octokit (~> 4.7)
  omniauth-github
  pg (~> 0.18)
  pg_search
  puma
  puma_worker_killer
  rails (~> 5.1, >= 5.1.5)
  rails-controller-testing
  rails_safe_tasks
  rake
  rubocop
  sassc-rails
  sidekiq
  sidekiq-unique-jobs
  simplecov
  skylight
  spring
  spring-watcher-listen
  sql_queries_count
  turbolinks
  typhoeus
  uglifier
  web-console
  webmock

RUBY VERSION
   ruby 2.5.0p0

BUNDLED WITH
   1.16.1<|MERGE_RESOLUTION|>--- conflicted
+++ resolved
@@ -184,13 +184,9 @@
       get_process_mem (~> 0.2)
       puma (>= 2.7, < 4)
     rack (2.0.4)
-<<<<<<< HEAD
     rack-protection (2.0.1)
       rack
-    rack-test (0.8.2)
-=======
     rack-test (0.8.3)
->>>>>>> d8d687dd
       rack (>= 1.0, < 3)
     rails (5.1.5)
       actioncable (= 5.1.5)
@@ -314,7 +310,6 @@
 
 PLATFORMS
   ruby
-  x86_64-darwin-16
 
 DEPENDENCIES
   bootstrap-sass

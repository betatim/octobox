# Be sure to restart your server when you modify this file.

# Your secret key is used for verifying the integrity of signed cookies.
# If you change this key, all old signed cookies will become invalid!

# Make sure the secret is at least 30 characters and all random,
# no regular words or you'll be exposed to dictionary attacks.
# You can use `rails secret` to generate a secure secret key.

# Make sure the secrets in this file are kept private
# if you're sharing your code publicly.

default: &default
<<<<<<< HEAD
  github_client_id:      <%= ENV['GITHUB_CLIENT_ID']      %>
  github_client_secret:  <%= ENV['GITHUB_CLIENT_SECRET']  %>
  google_analytics_id:   <%= ENV['GA_ANALYTICS_ID']       %>
  github_webhook_secret: <%= ENV['GITHUB_WEBHOOK_SECRET'] %>
  github_app_id:         <%= ENV['GITHUB_APP_ID']         %>
  github_app_client_id:      <%= ENV['GITHUB_APP_CLIENT_ID']      %>
  github_app_client_secret:  <%= ENV['GITHUB_APP_CLIENT_SECRET']  %>
=======
  github_client_id:     <%= ENV['GITHUB_CLIENT_ID']     %>
  github_client_secret: <%= ENV['GITHUB_CLIENT_SECRET'] %>
  google_analytics_id:  <%= ENV['GA_ANALYTICS_ID']      %>
  bugsnag_api_key:      <%= ENV['BUGSNAG_API_KEY']      %>
  bugsnag_js_api_key:   <%= ENV['BUGSNAG_JS_API_KEY']   %>
>>>>>>> a2187e5f

development:
  <<: *default
  secret_key_base: 6e36f2ef31409ba2199a632ca8437a527407b89bf6d983365fb3e5c0d3b7ad9e47af6565d737a8770faf5e82a7e01a97aac6a653362397d0429d6f590a249515

test:
  <<: *default
  secret_key_base: 0c04521fa37d6d3452a84bb7b94e5fcccbf1e292b4f3345fd576b2f4c101c2559fa02be9ce3a9e5badd156006569f2074c044f5c1516bf85b2a1c8834a4c466b

# Do not keep production secrets in the repository,
# instead read values from the environment.
production:
  <<: *default
  secret_key_base: <%= ENV["SECRET_KEY_BASE"] %><|MERGE_RESOLUTION|>--- conflicted
+++ resolved
@@ -11,21 +11,15 @@
 # if you're sharing your code publicly.
 
 default: &default
-<<<<<<< HEAD
   github_client_id:      <%= ENV['GITHUB_CLIENT_ID']      %>
   github_client_secret:  <%= ENV['GITHUB_CLIENT_SECRET']  %>
   google_analytics_id:   <%= ENV['GA_ANALYTICS_ID']       %>
+  bugsnag_api_key:       <%= ENV['BUGSNAG_API_KEY']       %>
+  bugsnag_js_api_key:    <%= ENV['BUGSNAG_JS_API_KEY']    %>
   github_webhook_secret: <%= ENV['GITHUB_WEBHOOK_SECRET'] %>
   github_app_id:         <%= ENV['GITHUB_APP_ID']         %>
   github_app_client_id:      <%= ENV['GITHUB_APP_CLIENT_ID']      %>
   github_app_client_secret:  <%= ENV['GITHUB_APP_CLIENT_SECRET']  %>
-=======
-  github_client_id:     <%= ENV['GITHUB_CLIENT_ID']     %>
-  github_client_secret: <%= ENV['GITHUB_CLIENT_SECRET'] %>
-  google_analytics_id:  <%= ENV['GA_ANALYTICS_ID']      %>
-  bugsnag_api_key:      <%= ENV['BUGSNAG_API_KEY']      %>
-  bugsnag_js_api_key:   <%= ENV['BUGSNAG_JS_API_KEY']   %>
->>>>>>> a2187e5f
 
 development:
   <<: *default

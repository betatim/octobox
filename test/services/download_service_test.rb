--- conflicted
+++ resolved
@@ -111,13 +111,8 @@
 
   test 'fetch_notifications respects Octobox.config.max_notifications_to_sync' do
     setup_paging_stubs
-<<<<<<< HEAD
-    Octobox.stubs(:max_notifications_to_sync).returns(5)
+    Octobox.config.stubs(:max_notifications_to_sync).returns(5)
     download_service = DownloadService.new(create(:morty))
-=======
-    Octobox.config.stubs(:max_notifications_to_sync).returns(5)
-    download_service = DownloadService.new(users(:morty))
->>>>>>> 0800aab7
     fetched_notifications = download_service.fetch_notifications(params: {per_page: 2})
     assert_equal 5, fetched_notifications.size
   end

source 'https://rubygems.org'
ruby '2.5.1'

gem 'rails', '~> 5.2'
gem 'bootstrap-sass'
gem 'jquery-rails'
gem 'kaminari'
gem 'local_time'
gem 'octicons_helper'
gem 'octokit'
gem 'omniauth-github'
gem 'puma'
gem 'sassc-rails'
gem 'turbolinks'
gem 'typhoeus'
gem 'faraday_middleware'
gem 'uglifier'
gem 'pg_search'
gem 'jbuilder'
gem 'rake'
gem 'git'
gem 'rgb'
gem 'sidekiq'
gem 'sidekiq-unique-jobs'
gem 'sidekiq-scheduler'
gem 'gemoji'
gem 'bootsnap', require: false
<<<<<<< HEAD
gem 'github-markup', require: 'github/markup'
gem 'kramdown'
=======
gem 'bugsnag'
>>>>>>> a2187e5f

# Supported databases
gem 'mysql2', require: false
gem 'pg', require: false

group :development, :test do
  gem 'byebug', platform: :mri
  gem 'dotenv-rails'
  gem 'rails-controller-testing'
  gem 'sql_queries_count'
end

group :test do
  gem 'factory_bot'
  gem 'simplecov'
  gem 'codeclimate-test-reporter'
  gem 'webmock'
  gem 'mocha'
  gem 'minitest'
end

group :development do
  gem 'web-console'
  gem 'listen'
  gem 'rubocop', require: false
  gem 'spring'
  gem 'spring-watcher-listen'
end

group :production do
  gem 'skylight'
  gem 'lograge'
  gem 'rails_safe_tasks'
  gem 'puma_worker_killer'
end<|MERGE_RESOLUTION|>--- conflicted
+++ resolved
@@ -25,12 +25,9 @@
 gem 'sidekiq-scheduler'
 gem 'gemoji'
 gem 'bootsnap', require: false
-<<<<<<< HEAD
 gem 'github-markup', require: 'github/markup'
 gem 'kramdown'
-=======
 gem 'bugsnag'
->>>>>>> a2187e5f
 
 # Supported databases
 gem 'mysql2', require: false

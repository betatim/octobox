--- conflicted
+++ resolved
@@ -25,11 +25,8 @@
 gem 'sidekiq-scheduler'
 gem 'gemoji'
 gem 'bootsnap', require: false
-<<<<<<< HEAD
 gem 'jwt'
-=======
 gem 'bugsnag'
->>>>>>> a2187e5f
 
 # Supported databases
 gem 'mysql2', require: false

# Octobox &#128238;

Take back control of your GitHub Notifications

![Screenshot of Github Inbox](https://cloud.githubusercontent.com/assets/1060/21315365/b698d160-c5f3-11e6-93bd-e46726ccd347.png)

## Why is this a thing?

If you manage more than one active project on GitHub, you probably find [GitHub Notifications](https://github.com/notifications) pretty lacking.

Notifications are marked as read and disappear from the list as soon as you load the page or view the email of the notification. This makes it very hard to keep on top of which notifications you still need to follow up on.

Most open source maintainers and GitHub staff end up using a complex combination of filters and labels in Gmail to manage their notifications from their inbox. If, like me, you try to avoid email, then you might want something else.

Octobox adds an extra "archived" state to each notification so you can mark it as "done". If new activity happens on the thread/issue/pr, the next time you sync the app the relevant item will be unarchived and moved back into your inbox.

## What state is the project in right now?

Octobox is like a little baby. You have to host it yourself and it only works for one user at a time.

Check out the open issues for a glimpse of the future: https://github.com/andrew/octobox/issues.

## Deployment to Heroku

You can host your own instance of Octobox using Heroku. Heroku will ask you to provide a 'personal access token' which you can create on GitHub. When creating it, make sure you enable the notifications scope on it.

[![Deploy](https://www.herokucdn.com/deploy/button.svg)](https://heroku.com/deploy)

## Development

The source code is hosted at [GitHub](https://github.com/andrew/octobox).
You can report issues/feature requests on [GitHub Issues](https://github.com/andrew/octobox/issues).
For other updates, follow me on Twitter: [@teabass](https://twitter.com/teabass).

### Getting Started

New to Ruby? No worries! You can follow these instructions to install a local server, or you can use the included [Vagrant](https://www.vagrantup.com/docs/why-vagrant/) setup.

#### Installing a Local Server

First things first, you'll need to install Ruby 2.3.3. I recommend using the excellent [rbenv](https://github.com/rbenv/rbenv),
and [ruby-build](https://github.com/rbenv/ruby-build):

```bash
brew install rbenv ruby-build
rbenv install 2.3.3
rbenv global 2.3.3
```

Next, you'll need to make sure that you have PostgreSQL installed. This can be
done easily on OSX using [Homebrew](http://mxcl.github.io/homebrew/) or by using [http://postgresapp.com](http://postgresapp.com). Please see these [further instructions for installing Postgres via Homebrew](http://www.mikeball.us/blog/setting-up-postgres-with-homebrew/).

```bash
brew install postgres
```

On Debian-based Linux distributions you can use apt-get to install Postgres:

```bash
sudo apt-get install postgresql postgresql-contrib libpq-dev
```

Now, let's install the gems from the `Gemfile` ("Gems" are synonymous with libraries in other
languages):

```bash
gem install bundler && rbenv rehash
bundle install
```

Once all the gems are installed, we'll need to create the databases and
tables. Rails makes this easy through the use of "Rake" tasks:

```bash
bundle exec rake db:create db:migrate
```

Now go and register a new [GitHub OAuth Application](https://github.com/settings/applications/new), your development configuration should look something like this:

<img width="561" alt="screen shot 2016-12-18 at 21 54 35" src="https://cloud.githubusercontent.com/assets/564113/21299762/a7bfaace-c56c-11e6-834c-ff893f79cec3.png">

If you're deploying this to production, just replace `http://localhost:3000` with your applications URL.

Once you've created your application you can then then add the following to your `.env`:

```
GITHUB_CLIENT_ID=yourclientidhere
GITHUB_CLIENT_SECRET=yourclientsecrethere
```

Finally you can boot the rails app:

```bash
rails s
```
#### Docker Compose

If you're familiar with [Docker](https://docs.docker.com/engine/) and [Docker Compose](https://docs.docker.com/compose/), the included `docker-compose.yml` configuration allows you to spin up the application locally.

First, launch an instance of PostgreSQL and wait for it to fully initialize:

```bash
docker-compose up database
```

Once the PostgreSQL initialization process is complete, launch the application using another terminal session:

```bash
GITHUB_TOKEN=yourpersonalaccesstoken docker-compose up app
```

<<<<<<< HEAD
### Keyboard shortcuts

You can use keyboard shortcuts to naviagate and perform certian actions:

 - `j` - move down the list
 - `k` - move up the list
 - `s` - star current notification
 - `y` - archive current notification

Press `?` for the help menu.
=======
**Note**: You can add `GITHUB_TOKEN` to `.env` instead of supplying it directly on the command-line.
>>>>>>> ae48d118

### Note on Patches/Pull Requests

 * Fork the project.
 * Make your feature addition or bug fix.
 * Add tests for it. This is important so we don't break it in a future version unintentionally.
 * Send a pull request. Bonus points for topic branches.

### Code of Conduct

Please note that this project is released with a [Contributor Code of Conduct](CODE_OF_CONDUCT.md). By participating in this project you agree to abide by its terms.

## Copyright

Copyright (c) 2016 Andrew Nesbitt. See [LICENSE](https://github.com/andrew/octobox/blob/master/LICENSE.txt) for details.<|MERGE_RESOLUTION|>--- conflicted
+++ resolved
@@ -109,7 +109,8 @@
 GITHUB_TOKEN=yourpersonalaccesstoken docker-compose up app
 ```
 
-<<<<<<< HEAD
+**Note**: You can add `GITHUB_TOKEN` to `.env` instead of supplying it directly on the command-line.
+
 ### Keyboard shortcuts
 
 You can use keyboard shortcuts to naviagate and perform certian actions:
@@ -120,9 +121,6 @@
  - `y` - archive current notification
 
 Press `?` for the help menu.
-=======
-**Note**: You can add `GITHUB_TOKEN` to `.env` instead of supplying it directly on the command-line.
->>>>>>> ae48d118
 
 ### Note on Patches/Pull Requests
 

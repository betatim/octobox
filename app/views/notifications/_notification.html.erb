--- conflicted
+++ resolved
@@ -34,17 +34,11 @@
   <% if display_subject? %>
     <td class='notification-subject-author'>
       <% if notification.subject %>
-<<<<<<< HEAD
 
         <% ([notification.subject.author] + notification.subject.comments.map(&:author)).uniq.last(5).each do |author| %>
           <% author = /\A(.*)\[bot\]\z/.match(author)[1] if /\A(.*)\[bot\]\z/.match(author) %>
           <%= link_to image_tag("#{Octobox.config.github_domain}/#{author}.png?s=20", width: 20), "#{Octobox.config.github_domain}/#{author}", class: 'author', target: '_blank' %>
         <% end %>
-=======
-        <small>
-          <%= link_to notification.subject.author, notification.subject.author_url, class: 'text-muted', target: '_blank', title: 'Author', data: {toggle: 'tooltip'} %>
-        </small>
->>>>>>> 589f6d6a
       <% end %>
     </td>
   <% end %>

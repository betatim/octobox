<div class="jumbotron">
  <div class="container">
    <h1 class="text-center"><%= octobox_icon(80) %> Octobox</h1>
    <p class="text-center">The best way to manage your GitHub Notifications</p>
    <div class="text-center">
      <%= image_tag 'screenshot.png', class: 'screenshot' %>
      <p>
<<<<<<< HEAD
        <%= link_to login_path, class: 'btn btn-default btn-lg' do %>
          <%= octicon 'mark-github', height: 22 %>
          Sign in with GitHub
        <% end %>
        <% if Octobox.github_app? %>
          <%= link_to Octobox.config.app_install_url, class: 'btn btn-default btn-lg' do %>
            <%= octicon 'briefcase', height: 22 %>
            Install the GitHub App
          <% end %>
        <% end %>
=======
      <%= link_to login_path, class: 'btn btn-outline-dark btn-lg' do %>
        <%= octicon 'mark-github', height: 22 %>
        Sign in with GitHub
      <% end %>
>>>>>>> 1a9f2fd6
      </p>
      <p>
        <a class="github-button" href="https://github.com/octobox/octobox" data-icon="octicon-star" data-size="large" data-show-count="true" aria-label="Star octobox/octobox on GitHub">Star</a>
        <a class="github-button" href="https://github.com/octobox/octobox/fork" data-icon="octicon-repo-forked" data-size="large" data-show-count="true" aria-label="Fork octobox/octobox on GitHub">Fork</a>
      </p>
    </div>

    <div class="row justify-content-center">
      <div class="col-lg-8">
        <h3>Why is this a thing?</h3>
        <p>
          If you manage more than one active project on GitHub, you probably find <a href="https://github.com/notifications">GitHub Notifications</a> pretty lacking.
        </p>
        <p>
          Notifications are marked as read and disappear from the list as soon as you load the page or view the email of the notification. This makes it very hard to keep on top of which notifications you still need to follow up on. Most open source maintainers and GitHub staff end up using a complex combination of filters and labels in Gmail to manage their notifications from their inbox. If, like me, you try to avoid email, then you might want something else.
        </p>
        <p>
          Octobox adds an extra "archived" state to each notification so you can mark it as "done". If new activity happens on the thread/issue/pr, the next time you sync the app the relevant item will be unarchived and moved back into your inbox.
        </p>

        <p class="text-center"><%= emojify(':keyboard:') %></p>

        <h3>Run your own Octobox</h3>

        <p>The Octobox team hosts a shared instance of Octobox at <a href="https://octobox.io/">octobox.io</a>, but perhaps you're looking to host your own or get yourself set up to contribute to Octobox. Fantastic! There are a number of install options available to you, check out the <a href="https://github.com/octobox/octobox/blob/master/docs/INSTALLATION.md">installation guide</a>.</p>

        <p class="text-center"><%= emojify(':octopus:') %></p>

        <h3>Contribute</h3>

        <p>Octobox is open source and the source code is hosted at <a href="https://github.com/octobox/octobox">GitHub</a>. If you want something, open an <a href="https://github.com/octobox/octobox/issues/new">issue</a> or a pull request.</p>

        <p>If you need want to contribute but don't know where to start, take a look at the issues tagged as <a href="https://github.com/octobox/octobox/issues?q=is%3Aopen+is%3Aissue+label%3A%22help+wanted%22">"Help Wanted"</a>.</p>

        <p>You can also help triage issues. This can include reproducing bug reports, or asking for vital information such as version numbers or reproduction instructions. If you would like to start triaging issues, one easy way to get started is to <a href="https://www.codetriage.com/octobox/octobox">subscribe to Octobox on CodeTriage</a>.</p>

        <p>Finally, this is an open source project. If you would like to become a maintainer, we will consider adding you if you contribute frequently to the project. Feel free to ask.</p>

        <p class="text-center"><%= emojify(':postbox:') %></p>
      </div>
    </div>
  </div>
</div>

<%= render 'layouts/footer'%>
<script async defer src="https://buttons.github.io/buttons.js"></script><|MERGE_RESOLUTION|>--- conflicted
+++ resolved
@@ -5,23 +5,16 @@
     <div class="text-center">
       <%= image_tag 'screenshot.png', class: 'screenshot' %>
       <p>
-<<<<<<< HEAD
-        <%= link_to login_path, class: 'btn btn-default btn-lg' do %>
+        <%= link_to login_path, class: 'btn btn-outline-dark btn-lg' do %>
           <%= octicon 'mark-github', height: 22 %>
           Sign in with GitHub
         <% end %>
         <% if Octobox.github_app? %>
-          <%= link_to Octobox.config.app_install_url, class: 'btn btn-default btn-lg' do %>
+          <%= link_to Octobox.config.app_install_url, class: 'btn btn-outline-dark btn-lg' do %>
             <%= octicon 'briefcase', height: 22 %>
             Install the GitHub App
           <% end %>
         <% end %>
-=======
-      <%= link_to login_path, class: 'btn btn-outline-dark btn-lg' do %>
-        <%= octicon 'mark-github', height: 22 %>
-        Sign in with GitHub
-      <% end %>
->>>>>>> 1a9f2fd6
       </p>
       <p>
         <a class="github-button" href="https://github.com/octobox/octobox" data-icon="octicon-star" data-size="large" data-show-count="true" aria-label="Star octobox/octobox on GitHub">Star</a>

class NotificationsController < ApplicationController
  def index
    if params[:archive].present?
      scope = Notification.archived
    else
      scope = Notification.inbox
    end
    @types = scope.distinct.group(:subject_type).count
    @statuses = scope.distinct.group(:unread).count
    @reasons = scope.distinct.group(:reason).count
    @unread_repositories = scope.distinct.group(:repository_full_name).count
    @starred = scope.starred.count
    scope = scope.repo(params[:repo]) if params[:repo].present?
    scope = scope.reason(params[:reason]) if params[:reason].present?
    scope = scope.type(params[:type]) if params[:type].present?
    scope = scope.status(params[:status]) if params[:status].present?
<<<<<<< HEAD
    scope = scope.owned_by(current_user)
=======
    scope = scope.starred if params[:starred].present?
>>>>>>> c39a261e
    @notifications = scope.newest
  end

  def archive
    notification = Notification.find_by(id: params[:id], user: current_user)
    notification.update_attributes(archived: true) if notification.present?

    redirect_to root_path(type: params[:type], repo: params[:repo])
  end

  def unarchive
    notification = Notification.find(params[:id])
    notification.update_attributes(archived: false)
    redirect_to root_path(type: params[:type], repo: params[:repo], archive: true)
  end

<<<<<<< HEAD
=======
  def star
    notification = Notification.find(params[:id])
    starred = notification.starred?
    notification.update_attributes(starred: !starred)
    head :ok
  end
  
>>>>>>> c39a261e
  def sync
    Notification.download(current_user)
    redirect_to root_path(type: params[:type], repo: params[:repo])
  end
end<|MERGE_RESOLUTION|>--- conflicted
+++ resolved
@@ -1,3 +1,4 @@
+# frozen_string_literal: true
 class NotificationsController < ApplicationController
   def index
     if params[:archive].present?
@@ -5,20 +6,20 @@
     else
       scope = Notification.inbox
     end
-    @types = scope.distinct.group(:subject_type).count
-    @statuses = scope.distinct.group(:unread).count
-    @reasons = scope.distinct.group(:reason).count
+
+    @types               = scope.distinct.group(:subject_type).count
+    @statuses            = scope.distinct.group(:unread).count
+    @reasons             = scope.distinct.group(:reason).count
     @unread_repositories = scope.distinct.group(:repository_full_name).count
-    @starred = scope.starred.count
-    scope = scope.repo(params[:repo]) if params[:repo].present?
+    @starred             = scope.starred.count
+
+    scope = scope.repo(params[:repo])     if params[:repo].present?
     scope = scope.reason(params[:reason]) if params[:reason].present?
-    scope = scope.type(params[:type]) if params[:type].present?
+    scope = scope.type(params[:type])     if params[:type].present?
     scope = scope.status(params[:status]) if params[:status].present?
-<<<<<<< HEAD
+    scope = scope.starred                 if params[:starred].present?
+
     scope = scope.owned_by(current_user)
-=======
-    scope = scope.starred if params[:starred].present?
->>>>>>> c39a261e
     @notifications = scope.newest
   end
 
@@ -35,16 +36,13 @@
     redirect_to root_path(type: params[:type], repo: params[:repo], archive: true)
   end
 
-<<<<<<< HEAD
-=======
   def star
-    notification = Notification.find(params[:id])
+    notification = current_user.notifications.find(params[:id])
     starred = notification.starred?
     notification.update_attributes(starred: !starred)
     head :ok
   end
-  
->>>>>>> c39a261e
+
   def sync
     Notification.download(current_user)
     redirect_to root_path(type: params[:type], repo: params[:repo])

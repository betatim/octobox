# frozen_string_literal: true
class Notification < ApplicationRecord
  if DatabaseConfig.is_postgres?
    include PgSearch
    pg_search_scope :search_by_subject_title,
                    against: :subject_title,
                    using: {
                      tsearch: {
                        prefix: true,
                        negation: true,
                        dictionary: "english"
                      }
                    }
  else
    def self.search_by_subject_title(title)
      where('subject_title like ?', "%#{title}%")
    end
  end

  belongs_to :user
  belongs_to :subject, foreign_key: :subject_url, primary_key: :url, optional: true
  has_many :labels, through: :subject

  scope :inbox,    -> { where(archived: false) }
  scope :archived, -> { where(archived: true) }
  scope :newest,   -> { order('notifications.updated_at DESC') }
  scope :starred,  -> { where(starred: true) }

  scope :repo,     ->(repo_name)    { where(repository_full_name: repo_name) }
  scope :type,     ->(subject_type) { where(subject_type: subject_type) }
  scope :reason,   ->(reason)       { where(reason: reason) }
  scope :unread,   ->(unread)       { where(unread: unread) }
  scope :owner,    ->(owner_name)   { where(repository_owner_name: owner_name) }

  scope :state,    ->(state) { joins(:subject).where('subjects.state = ?', state) }

  scope :labels,    ->(label_name) { joins(:labels).where('labels.name = ?', label_name)}

  scope :subjectable, -> { where(subject_type: ['Issue', 'PullRequest', 'Commit', 'Release']) }
  scope :without_subject, -> { includes(:subject).where(subjects: { url: nil }) }

  paginates_per 20

  class << self
    def attributes_from_api_response(api_response)
      attrs = DownloadService::API_ATTRIBUTE_MAP.map do |attr, path|
        value = api_response.to_h.dig(*path)
        value.delete!("\u0000") if value.is_a?(String)
        [attr, value]
      end.to_h
      if "RepositoryInvitation" == api_response.subject.type
        attrs[:subject_url] = "#{api_response.repository.html_url}/invitations"
      end
      attrs
    end
  end

  def state
    return unless Octobox.config.fetch_subject
    subject.try(:state)
  end

  def self.mark_read(notifications)
    unread = notifications.select(&:unread)
    return if unread.empty?
    user = unread.first.user
    conn = user.github_client.client_without_redirects
    manager = Typhoeus::Hydra.new(max_concurrency: Octobox.config.max_concurrency)
    begin
      conn.in_parallel(manager) do
        unread.each do |n|
            conn.patch "notifications/threads/#{n.github_id}"
        end
      end
    rescue Octokit::Forbidden
      # one or more notifications are for repos the user no longer has access to
    end
    where(id: unread.map(&:id)).update_all(unread: false)
  end

  def self.mute(notifications)
    return if notifications.empty?
    user = notifications.to_a.first.user
    conn = user.github_client.client_without_redirects
    manager = Typhoeus::Hydra.new(max_concurrency: Octobox.config.max_concurrency)
    conn.in_parallel(manager) do
      notifications.each do |n|
        conn.patch "notifications/threads/#{n.github_id}"
        conn.put "notifications/threads/#{n.github_id}/subscription", {ignored: true}.to_json
      end
    end

    where(id: notifications.map(&:id)).update_all(archived: true, unread: false)
  end

  def expanded_subject_url
    return subject_url unless Octobox.config.fetch_subject
    subject.try(:html_url) || subject_url # Use the sync'd HTML URL if possible, else the API one
  end

  def web_url
    Octobox::SubjectUrlParser.new(expanded_subject_url, latest_comment_url: latest_comment_url)
      .to_html_url
  end

  def repo_url
    "#{Octobox.config.github_domain}/#{repository_full_name}"
  end

  def unarchive_if_updated
    return unless self.archived?
    change = changes['updated_at']
    return unless change
    if self.archived && change[1] > change[0]
      self.archived = false
    end
  end

  def update_from_api_response(api_response, unarchive: false)
    attrs = Notification.attributes_from_api_response(api_response)
    self.attributes = attrs
    unarchive_if_updated if unarchive
<<<<<<< HEAD
    self
=======
    save(touch: false) if changed?
    update_subject
>>>>>>> a2187e5f
  end

  private

  def download_subject
    user.github_client.get(subject_url)

  # If permissions changed and the user hasn't accepted, we get a 401
  # We may receive a 403 Forbidden or a 403 Not Available
  # We may be rate limited and get a 403 as well
  # We may also get blocked by legal reasons (451)
  # Regardless of the reason, any client error should be rescued and warned so we don't
  # end up blocking other syncs
  rescue Octokit::ClientError => e
    Rails.logger.warn("\n\n\033[32m[#{Time.now}] WARNING -- #{e.message}\033[0m\n\n")
    nil
  end

  def update_subject
    return unless Octobox.config.fetch_subject
    # skip syncing if the notification was updated around the same time as subject
    return if subject != nil && updated_at - subject.updated_at < 2.seconds

    remote_subject = download_subject
    return unless remote_subject.present?

    if subject
      case subject_type
      when 'Issue', 'PullRequest'
        subject.state = remote_subject.merged_at.present? ? 'merged' : remote_subject.state
        subject.save(touch: false) if subject.changed?
      end
    else
      case subject_type
      when 'Issue', 'PullRequest'
        create_subject({
          state: remote_subject.merged_at.present? ? 'merged' : remote_subject.state,
          author: remote_subject.user.login,
          html_url: remote_subject.html_url,
          created_at: remote_subject.created_at,
          updated_at: remote_subject.updated_at
        })
      when 'Commit', 'Release'
        create_subject({
          author: remote_subject.author&.login,
          html_url: remote_subject.html_url,
          created_at: remote_subject.created_at,
          updated_at: remote_subject.updated_at
        })
      end
    end

    case subject_type
    when 'Issue', 'PullRequest'
      subject.update_labels(remote_subject.labels) if remote_subject.labels.present?
    end
  end
end<|MERGE_RESOLUTION|>--- conflicted
+++ resolved
@@ -120,12 +120,8 @@
     attrs = Notification.attributes_from_api_response(api_response)
     self.attributes = attrs
     unarchive_if_updated if unarchive
-<<<<<<< HEAD
     self
-=======
-    save(touch: false) if changed?
     update_subject
->>>>>>> a2187e5f
   end
 
   private

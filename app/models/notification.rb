--- conflicted
+++ resolved
@@ -4,8 +4,8 @@
 
   scope :inbox,    -> { where(archived: false) }
   scope :archived, -> { where(archived: true) }
-<<<<<<< HEAD
   scope :newest,   -> { order('updated_at DESC') }
+  scope :starred,  -> { where(starred: true) }
 
   scope :repo,     ->(repo_name)    { where(repository_full_name: repo_name) }
   scope :type,     ->(subject_type) { where(subject_type: subject_type) }
@@ -13,15 +13,6 @@
   scope :status,   ->(status)       { where(unread: status) }
   scope :owned_by, ->(user)         { where(user: user) }
 
-=======
-  scope :newest, -> { order('updated_at DESC') }
-  scope :repo, lambda { |repo_name| where(repository_full_name: repo_name) }
-  scope :type, lambda { |subject_type| where(subject_type: subject_type) }
-  scope :reason, lambda { |reason| where(reason: reason) }
-  scope :status, lambda { |status| where(unread: status) }
-  scope :starred, -> { where(starred: true) }
-  
->>>>>>> c39a261e
   def web_url
     subject_url.gsub('https://api.github.com/repos', 'https://github.com')
                .gsub('/pulls/', '/pull/')

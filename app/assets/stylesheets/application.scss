--- conflicted
+++ resolved
@@ -23,12 +23,12 @@
   min-height: 100%;
 }
 
-<<<<<<< HEAD
 html.turbolinks-progress-bar::before {
   height: 2px !important;
   background-color: #77b6ff !important;
   box-shadow: 0 0 10px rgba(#77b6ff, 0.7) !important;
-=======
+}
+
 .navbar-brand {
   .octicon {
     fill: #fff;
@@ -74,7 +74,6 @@
       background-color: #090909;
     }
   }
->>>>>>> a474a7de
 }
 
 .table > tbody > tr:first-child > td {

--- conflicted
+++ resolved
@@ -1,12 +1,9 @@
 $navbar-default-bg: #312312;
 $table-bg-active: #fafafa;
 $tooltip-opacity: 1;
-<<<<<<< HEAD
 $font-family-sans-serif: -apple-system,BlinkMacSystemFont,"Segoe UI",Roboto,Helvetica,Arial,sans-serif,"Apple Color Emoji","Segoe UI Emoji","Segoe UI Symbol";
-=======
 $body-bg: #f7f7f7;
 $jumbotron-bg: #f7f7f7;
->>>>>>> bc537ee4
 
 @import "bootstrap-sprockets";
 @import "bootstrap";
@@ -173,6 +170,7 @@
 .dropdown {
   display: inline-block;
 }
+
 .table-notifications {
   table {
     background: #fff;
@@ -182,16 +180,20 @@
     font-weight: bold;
   }
 }
+
 .octicon {
   vertical-align: text-bottom;
 }
+
 .sidebar-icon {
   width: 1%;
   text-align: center;
 }
+
 .notification-date {
   white-space: nowrap;
 }
+
 @media (min-width: $screen-sm-min) {
   .notification-checkbox,
   .notification-star,
@@ -200,6 +202,7 @@
     text-align: center;
   }
 }
+
 @media (max-width: $screen-xs-max) {
   .table-notifications {
     table,

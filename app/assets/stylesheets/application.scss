--- conflicted
+++ resolved
@@ -220,15 +220,11 @@
       padding: 5px 15px;
 
       &.repo-label {
-<<<<<<< HEAD
-        padding-left: 25px;
+        padding-left: 42px;
 
         .octicon {
           margin-right: 5px;
         }
-=======
-        padding-left: 42px;
->>>>>>> 66affe22
       }
 
       .label {
